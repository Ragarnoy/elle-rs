--- conflicted
+++ resolved
@@ -160,6 +160,30 @@
     let mut sbus = SbusReceiver::new(p.UART0, p.PIN_13, Irqs, p.DMA_CH0);
     let mut fc = FlightController::new(pwm);
 
+    // Wait for IMU to be ready
+    info!("Core0: Waiting for IMU initialization...");
+    let mut wait_counter = 0u32;
+    loop {
+        let status = IMU_STATUS.read().await;
+        if status.initialized {
+            info!("Core0: IMU ready! Calibrated: {}", status.calibrated);
+            // Signal LED to show system ready
+            let _ = LED_COMMAND_CHANNEL.try_send(if status.calibrated {
+                LedPattern::Solid(colors::GREEN)
+            } else {
+                LedPattern::Pulse(colors::CYAN)
+            });
+            break;
+        }
+        drop(status);
+        wait_counter += 1;
+        if wait_counter.is_multiple_of(50) {
+            // Log every 5 seconds
+            warn!("Core0: Still waiting for IMU... ({}s)", wait_counter / 10);
+        }
+        Timer::after(Duration::from_millis(100)).await;
+    }
+
     // Initialize ESCs before entering synchronized start
     info!("Core0: Initializing ESCs");
     fc.initialize_escs().await;
@@ -178,14 +202,11 @@
     });
     drop(status);
 
-<<<<<<< HEAD
     // Initialize supervisor components
     info!("Core0: Initializing supervisor (watchdog + health monitoring)");
     let watchdog = Watchdog::new(p.WATCHDOG);
     fc.initialize_supervisor(watchdog);
 
-=======
->>>>>>> d339b0b0
     info!("Core0: Starting main control loop");
 
     // Test timing precision (only when performance monitoring is enabled)
